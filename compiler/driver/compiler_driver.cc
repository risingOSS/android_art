--- conflicted
+++ resolved
@@ -2117,28 +2117,17 @@
 static void InitializeClass(const ParallelCompilationManager* manager, size_t class_def_index)
     LOCKS_EXCLUDED(Locks::mutator_lock_) {
   ATRACE_CALL();
-<<<<<<< HEAD
-  const DexFile* dex_file = manager->GetDexFile();
-  const DexFile::ClassDef& class_def = dex_file->GetClassDef(class_def_index);
-  const DexFile::TypeId& class_type_id = dex_file->GetTypeId(class_def.class_idx_);
-  const char* descriptor = dex_file->StringDataByIdx(class_type_id.descriptor_idx_);
-
-  ScopedObjectAccess soa(Thread::Current());
-  mirror::ClassLoader* class_loader = soa.Decode<mirror::ClassLoader*>(manager->GetClassLoader());
-  mirror::Class* klass = manager->GetClassLinker()->FindClass(descriptor, class_loader);
-  if (klass != NULL) {
-=======
   jobject jclass_loader = manager->GetClassLoader();
   const DexFile& dex_file = *manager->GetDexFile();
   const DexFile::ClassDef& class_def = dex_file.GetClassDef(class_def_index);
-  const char* descriptor = dex_file.GetClassDescriptor(class_def);
-  ClassLinker* class_linker = manager->GetClassLinker();
+  const DexFile::TypeId& class_type_id = dex_file.GetTypeId(class_def.class_idx_);
+  const char* descriptor = dex_file.StringDataByIdx(class_type_id.descriptor_idx_);
+
   ScopedObjectAccess soa(Thread::Current());
   mirror::ClassLoader* class_loader = soa.Decode<mirror::ClassLoader*>(jclass_loader);
-  mirror::Class* klass = class_linker->FindClass(descriptor, class_loader);
+  mirror::Class* klass = manager->GetClassLinker()->FindClass(descriptor, class_loader);
 
   if (klass != NULL && !SkipClass(jclass_loader, dex_file, klass)) {
->>>>>>> b9098c33
     // Only try to initialize classes that were successfully verified.
     if (klass->IsVerified()) {
       // Attempt to initialize the class but bail if we either need to initialize the super-class
