// Android Runtime APEX module.

// Modules listed in LOCAL_REQUIRED_MODULES for module art-runtime in art/Android.mk.
// - Base requirements (binaries for which both 32- and 64-bit versions are built, if relevant).
art_runtime_base_binaries_both = [
    "dalvikvm",
]
// - Base requirements (binaries for which a 32-bit version is preferred).
art_runtime_base_binaries_prefer32 = [
    "dex2oat",
    "dexoptanalyzer",
    "profman",
]
// - Base requirements (libraries).
art_runtime_base_native_shared_libs = [
    "libart",
    "libart-compiler",
    "libopenjdkjvm",
    "libopenjdkjvmti",
    "libadbconnection",
]
// - Fake library that avoids namespace issues and gives some warnings for nosy apps.
art_runtime_fake_native_shared_libs = [
     // FIXME: Does not work as-is, because `libart_fake` is defined in libart_fake/Android.mk,
     // and because a module defined in a Blueprint file cannot depend on a module defined in a
     // Makefile. To support `libart_fake` as a dependency of this APEX module, we can either
     // (probably in that order of preference):
     // a. translate that logic into Blueprint; or
     // b. write the whole Android Runtime APEX generation logic in Android.mk; or
     // c. introduce an `art_apex` module type extending the `apex` module type and write the
     //    corresponding Go logic to handle this extra dependency.
     //"libart_fake",
]
// - Debug variants (binaries for which a 32-bit version is preferred).
//   FIXME: These modules are optional (the built product can decide to include them or not).
//   Should they be moved to another APEX file?
art_runtime_debug_binaries_prefer32 = [
    "dex2oatd",
    "dexoptanalyzerd",
    "profmand",
]
art_runtime_debug_native_shared_libs = [
    "libartd",
    "libartd-compiler",
    "libopenjdkd",
    "libopenjdkjvmd",
    "libopenjdkjvmtid",
    "libadbconnectiond",
]

// Modules listed in LOCAL_REQUIRED_MODULES for module art-tools in art/Android.mk.
art_tools_binaries = [
    "dexdiag",
    "dexdump",
    "dexlist",
    "oatdump",
]

// Host-only modules listed in LOCAL_REQUIRED_MODULES for module art-tools in art/Android.mk.
// TODO: Include these modules in the future "host APEX".
art_tools_host_binaries = [
    // FIXME: Does not work as-is, because `ahat` is defined in tools/ahat/Android.mk
    // (same issue as for `libart_fake` above).
    //"ahat",
    "hprof-conv",
    // ...
]

apex_key {
    name: "com.android.runtime.key",
    public_key: "com.android.runtime.avbpubkey",
    private_key: "com.android.runtime.pem",
}

prebuilt_etc {
    name: "com.android.runtime.ld.config.txt",
    src: "ld.config.txt",
    filename: "ld.config.txt",
    installable: false,
}

// TODO: Introduce `apex_defaults` to factor common parts of `apex`
// module definitions below?

// Release version of the Runtime APEX module (not containing debug
// variants nor tools), included in user builds. Also used for
// storage-constrained devices in userdebug and eng builds.
apex {
    name: "com.android.runtime.release",
    compile_multilib: "both",
    manifest: "manifest.json",
    native_shared_libs: art_runtime_base_native_shared_libs
        + art_runtime_fake_native_shared_libs,
    multilib: {
        both: {
            // TODO: Add logic to create a `dalvikvm` symlink to `dalvikvm32` or `dalvikvm64`
            // (see `symlink_preferred_arch` in art/dalvikvm/Android.bp).
            binaries: art_runtime_base_binaries_both,
        },
        prefer32: {
            binaries: art_runtime_base_binaries_prefer32,
        },
        first: {
            binaries: [],
        }
    },
    prebuilts: ["com.android.runtime.ld.config.txt"],
    key: "com.android.runtime.key",
}

// "Debug" version of the Runtime APEX module (containing both release and
// debug variants, as well as additional tools), included in userdebug and
// eng build.
apex {
    name: "com.android.runtime.debug",
    compile_multilib: "both",
    manifest: "manifest.json",
    native_shared_libs: art_runtime_base_native_shared_libs
        + art_runtime_fake_native_shared_libs
        + art_runtime_debug_native_shared_libs,
    multilib: {
        both: {
            // TODO: Add logic to create a `dalvikvm` symlink to `dalvikvm32` or `dalvikvm64`
            // (see `symlink_preferred_arch` in art/dalvikvm/Android.bp).
            binaries: art_runtime_base_binaries_both,
        },
        prefer32: {
            binaries: art_runtime_base_binaries_prefer32
                + art_runtime_debug_binaries_prefer32,
        },
        first: {
            binaries: art_tools_binaries,
        }
    },
    prebuilts: ["com.android.runtime.ld.config.txt"],
    key: "com.android.runtime.key",
<<<<<<< HEAD
}

apex {
    name: "com.android.runtime.host",
    compile_multilib: "both",
    payload_type: "zip",
    // TODO: We need this and the multilib is different from above b/c ART sets
    // different prefer32 on host and device. We should change this.
    host_supported: true,
    device_supported: false,
    // The files are the same on both.
    manifest: "manifest.json",
    native_shared_libs: art_runtime_base_native_shared_libs
        + art_runtime_fake_native_shared_libs
        + art_runtime_debug_native_shared_libs,
    multilib: {
        both: {
            // TODO: Add logic to create a `dalvikvm` symlink to `dalvikvm32` or `dalvikvm64`
            // (see `symlink_preferred_arch` in art/dalvikvm/Android.bp).
            binaries: art_runtime_base_binaries_both,
        },
        first: {
            // TODO: oatdump cannot link with host linux_bionic due to not using clang ld
            binaries: art_tools_common_binaries
                + art_runtime_base_binaries_prefer32
                + art_runtime_debug_binaries_prefer32,
        }
    },
    key: "com.android.runtime.key",
=======
    // TODO: Also package a `ld.config.txt` config file (to be placed in `etc/`).
    // ...
>>>>>>> 1047f1a2
}<|MERGE_RESOLUTION|>--- conflicted
+++ resolved
@@ -134,38 +134,4 @@
     },
     prebuilts: ["com.android.runtime.ld.config.txt"],
     key: "com.android.runtime.key",
-<<<<<<< HEAD
-}
-
-apex {
-    name: "com.android.runtime.host",
-    compile_multilib: "both",
-    payload_type: "zip",
-    // TODO: We need this and the multilib is different from above b/c ART sets
-    // different prefer32 on host and device. We should change this.
-    host_supported: true,
-    device_supported: false,
-    // The files are the same on both.
-    manifest: "manifest.json",
-    native_shared_libs: art_runtime_base_native_shared_libs
-        + art_runtime_fake_native_shared_libs
-        + art_runtime_debug_native_shared_libs,
-    multilib: {
-        both: {
-            // TODO: Add logic to create a `dalvikvm` symlink to `dalvikvm32` or `dalvikvm64`
-            // (see `symlink_preferred_arch` in art/dalvikvm/Android.bp).
-            binaries: art_runtime_base_binaries_both,
-        },
-        first: {
-            // TODO: oatdump cannot link with host linux_bionic due to not using clang ld
-            binaries: art_tools_common_binaries
-                + art_runtime_base_binaries_prefer32
-                + art_runtime_debug_binaries_prefer32,
-        }
-    },
-    key: "com.android.runtime.key",
-=======
-    // TODO: Also package a `ld.config.txt` config file (to be placed in `etc/`).
-    // ...
->>>>>>> 1047f1a2
 }