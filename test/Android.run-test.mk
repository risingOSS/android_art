--- conflicted
+++ resolved
@@ -112,15 +112,7 @@
 
 # Tests that need more than 2MB of RAM or are running into other corner cases in GC stress related
 # to OOMEs.
-<<<<<<< HEAD
-TEST_ART_BROKEN_GCSTRESS_RUN_TESTS := \
-  074-gc-thrash \
-  080-oom-throw \
-  096-array-copy-concurrent-gc \
-  114-ParallelGC
-=======
 TEST_ART_BROKEN_GCSTRESS_RUN_TESTS :=
->>>>>>> 7521704f
 
 ART_TEST_KNOWN_BROKEN += $(foreach test, $(TEST_ART_BROKEN_GCSTRESS_RUN_TESTS), $(call all-run-test-names,$(test),-gcstress,-relocate))
 ART_TEST_KNOWN_BROKEN += $(foreach test, $(TEST_ART_BROKEN_GCSTRESS_RUN_TESTS), $(call all-run-test-names,$(test),-gcstress,-no-prebuild))
