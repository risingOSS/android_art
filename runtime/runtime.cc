/*
 * Copyright (C) 2011 The Android Open Source Project
 *
 * Licensed under the Apache License, Version 2.0 (the "License");
 * you may not use this file except in compliance with the License.
 * You may obtain a copy of the License at
 *
 *      http://www.apache.org/licenses/LICENSE-2.0
 *
 * Unless required by applicable law or agreed to in writing, software
 * distributed under the License is distributed on an "AS IS" BASIS,
 * WITHOUT WARRANTIES OR CONDITIONS OF ANY KIND, either express or implied.
 * See the License for the specific language governing permissions and
 * limitations under the License.
 */

#include "runtime.h"

// sys/mount.h has to come before linux/fs.h due to redefinition of MS_RDONLY, MS_BIND, etc
#include <sys/mount.h>
#ifdef __linux__
#include <linux/fs.h>
#endif

#include <signal.h>
#include <sys/syscall.h>
#include <valgrind.h>

#include <cstdio>
#include <cstdlib>
#include <limits>
#include <memory>
#include <vector>
#include <fcntl.h>

#include "arch/arm/quick_method_frame_info_arm.h"
#include "arch/arm/registers_arm.h"
#include "arch/arm64/quick_method_frame_info_arm64.h"
#include "arch/arm64/registers_arm64.h"
#include "arch/mips/quick_method_frame_info_mips.h"
#include "arch/mips/registers_mips.h"
#include "arch/x86/quick_method_frame_info_x86.h"
#include "arch/x86/registers_x86.h"
#include "arch/x86_64/quick_method_frame_info_x86_64.h"
#include "arch/x86_64/registers_x86_64.h"
#include "asm_support.h"
#include "atomic.h"
#include "base/unix_file/fd_file.h"
#include "class_linker.h"
#include "debugger.h"
#include "elf_file.h"
#include "entrypoints/runtime_asm_entrypoints.h"
#include "fault_handler.h"
#include "gc/accounting/card_table-inl.h"
#include "gc/heap.h"
#include "gc/space/image_space.h"
#include "gc/space/space.h"
#include "image.h"
#include "instrumentation.h"
#include "intern_table.h"
#include "jni_internal.h"
#include "mirror/art_field-inl.h"
#include "mirror/art_method-inl.h"
#include "mirror/array.h"
#include "mirror/class-inl.h"
#include "mirror/class_loader.h"
#include "mirror/stack_trace_element.h"
#include "mirror/throwable.h"
#include "monitor.h"
#include "native_bridge_art_interface.h"
#include "parsed_options.h"
#include "oat_file.h"
#include "os.h"
#include "quick/quick_method_frame_info.h"
#include "reflection.h"
#include "ScopedLocalRef.h"
#include "scoped_thread_state_change.h"
#include "sigchain.h"
#include "signal_catcher.h"
#include "signal_set.h"
#include "handle_scope-inl.h"
#include "thread.h"
#include "thread_list.h"
#include "trace.h"
#include "transaction.h"
#include "profiler.h"
#include "verifier/method_verifier.h"
#include "well_known_classes.h"

#include "JniConstants.h"  // Last to avoid LOG redefinition in ics-mr1-plus-art.

#ifdef HAVE_ANDROID_OS
#include "cutils/properties.h"
#endif

namespace art {

// If a signal isn't handled properly, enable a handler that attempts to dump the Java stack.
static constexpr bool kEnableJavaStackTraceHandler = false;
Runtime* Runtime::instance_ = nullptr;

Runtime::Runtime()
    : instruction_set_(kNone),
      compiler_callbacks_(nullptr),
      is_zygote_(false),
      must_relocate_(false),
      is_concurrent_gc_enabled_(true),
      is_explicit_gc_disabled_(false),
      dex2oat_enabled_(true),
      image_dex2oat_enabled_(true),
      default_stack_size_(0),
      heap_(nullptr),
      max_spins_before_thin_lock_inflation_(Monitor::kDefaultMaxSpinsBeforeThinLockInflation),
      monitor_list_(nullptr),
      monitor_pool_(nullptr),
      thread_list_(nullptr),
      intern_table_(nullptr),
      class_linker_(nullptr),
      signal_catcher_(nullptr),
      java_vm_(nullptr),
      fault_message_lock_("Fault message lock"),
      fault_message_(""),
      method_verifier_lock_("Method verifiers lock"),
      threads_being_born_(0),
      shutdown_cond_(new ConditionVariable("Runtime shutdown", *Locks::runtime_shutdown_lock_)),
      shutting_down_(false),
      shutting_down_started_(false),
      started_(false),
      finished_starting_(false),
      vfprintf_(nullptr),
      exit_(nullptr),
      abort_(nullptr),
      stats_enabled_(false),
      running_on_valgrind_(RUNNING_ON_VALGRIND > 0),
      profiler_started_(false),
      method_trace_(false),
      method_trace_file_size_(0),
      instrumentation_(),
      use_compile_time_class_path_(false),
      main_thread_group_(nullptr),
      system_thread_group_(nullptr),
      system_class_loader_(nullptr),
      dump_gc_performance_on_shutdown_(false),
      preinitialization_transaction_(nullptr),
      verify_(false),
      target_sdk_version_(0),
      implicit_null_checks_(false),
      implicit_so_checks_(false),
<<<<<<< HEAD
      implicit_suspend_checks_(false) {
  CheckAsmSupportOffsetsAndSizes();
=======
      implicit_suspend_checks_(false),
      is_native_bridge_loaded_(false) {
>>>>>>> 9a0b1a01
}

Runtime::~Runtime() {
  if (is_native_bridge_loaded_) {
    UnloadNativeBridge();
  }
  if (dump_gc_performance_on_shutdown_) {
    // This can't be called from the Heap destructor below because it
    // could call RosAlloc::InspectAll() which needs the thread_list
    // to be still alive.
    heap_->DumpGcPerformanceInfo(LOG(INFO));
  }

  Thread* self = Thread::Current();
  {
    MutexLock mu(self, *Locks::runtime_shutdown_lock_);
    shutting_down_started_ = true;
    while (threads_being_born_ > 0) {
      shutdown_cond_->Wait(self);
    }
    shutting_down_ = true;
  }
  // Shut down background profiler before the runtime exits.
  if (profiler_started_) {
    BackgroundMethodSamplingProfiler::Shutdown();
  }

  Trace::Shutdown();

  // Make sure to let the GC complete if it is running.
  heap_->WaitForGcToComplete(gc::kGcCauseBackground, self);
  heap_->DeleteThreadPool();

  // Make sure our internal threads are dead before we start tearing down things they're using.
  Dbg::StopJdwp();
  delete signal_catcher_;

  // Make sure all other non-daemon threads have terminated, and all daemon threads are suspended.
  delete thread_list_;

  // Shutdown the fault manager if it was initialized.
  fault_manager.Shutdown();

  delete monitor_list_;
  delete monitor_pool_;
  delete class_linker_;
  delete heap_;
  delete intern_table_;
  delete java_vm_;
  Thread::Shutdown();
  QuasiAtomic::Shutdown();
  verifier::MethodVerifier::Shutdown();
  MemMap::Shutdown();
  // TODO: acquire a static mutex on Runtime to avoid racing.
  CHECK(instance_ == nullptr || instance_ == this);
  instance_ = nullptr;
}

struct AbortState {
  void Dump(std::ostream& os) {
    if (gAborting > 1) {
      os << "Runtime aborting --- recursively, so no thread-specific detail!\n";
      return;
    }
    gAborting++;
    os << "Runtime aborting...\n";
    if (Runtime::Current() == NULL) {
      os << "(Runtime does not yet exist!)\n";
      return;
    }
    Thread* self = Thread::Current();
    if (self == nullptr) {
      os << "(Aborting thread was not attached to runtime!)\n";
      DumpKernelStack(os, GetTid(), "  kernel: ", false);
      DumpNativeStack(os, GetTid(), "  native: ", nullptr);
    } else {
      os << "Aborting thread:\n";
      if (Locks::mutator_lock_->IsExclusiveHeld(self) || Locks::mutator_lock_->IsSharedHeld(self)) {
        DumpThread(os, self);
      } else {
        if (Locks::mutator_lock_->SharedTryLock(self)) {
          DumpThread(os, self);
          Locks::mutator_lock_->SharedUnlock(self);
        }
      }
    }
    DumpAllThreads(os, self);
  }

  // No thread-safety analysis as we do explicitly test for holding the mutator lock.
  void DumpThread(std::ostream& os, Thread* self) NO_THREAD_SAFETY_ANALYSIS {
    DCHECK(Locks::mutator_lock_->IsExclusiveHeld(self) || Locks::mutator_lock_->IsSharedHeld(self));
    self->Dump(os);
    if (self->IsExceptionPending()) {
      ThrowLocation throw_location;
      mirror::Throwable* exception = self->GetException(&throw_location);
      os << "Pending exception " << PrettyTypeOf(exception)
          << " thrown by '" << throw_location.Dump() << "'\n"
          << exception->Dump();
    }
  }

  void DumpAllThreads(std::ostream& os, Thread* self) {
    Runtime* runtime = Runtime::Current();
    if (runtime != nullptr) {
      ThreadList* thread_list = runtime->GetThreadList();
      if (thread_list != nullptr) {
        bool tll_already_held = Locks::thread_list_lock_->IsExclusiveHeld(self);
        bool ml_already_held = Locks::mutator_lock_->IsSharedHeld(self);
        if (!tll_already_held || !ml_already_held) {
          os << "Dumping all threads without appropriate locks held:"
              << (!tll_already_held ? " thread list lock" : "")
              << (!ml_already_held ? " mutator lock" : "")
              << "\n";
        }
        os << "All threads:\n";
        thread_list->Dump(os);
      }
    }
  }
};

void Runtime::Abort() {
  gAborting++;  // set before taking any locks

  // Ensure that we don't have multiple threads trying to abort at once,
  // which would result in significantly worse diagnostics.
  MutexLock mu(Thread::Current(), *Locks::abort_lock_);

  // Get any pending output out of the way.
  fflush(NULL);

  // Many people have difficulty distinguish aborts from crashes,
  // so be explicit.
  AbortState state;
  LOG(INTERNAL_FATAL) << Dumpable<AbortState>(state);

  // Call the abort hook if we have one.
  if (Runtime::Current() != NULL && Runtime::Current()->abort_ != NULL) {
    LOG(INTERNAL_FATAL) << "Calling abort hook...";
    Runtime::Current()->abort_();
    // notreached
    LOG(INTERNAL_FATAL) << "Unexpectedly returned from abort hook!";
  }

#if defined(__GLIBC__)
  // TODO: we ought to be able to use pthread_kill(3) here (or abort(3),
  // which POSIX defines in terms of raise(3), which POSIX defines in terms
  // of pthread_kill(3)). On Linux, though, libcorkscrew can't unwind through
  // libpthread, which means the stacks we dump would be useless. Calling
  // tgkill(2) directly avoids that.
  syscall(__NR_tgkill, getpid(), GetTid(), SIGABRT);
  // TODO: LLVM installs it's own SIGABRT handler so exit to be safe... Can we disable that in LLVM?
  // If not, we could use sigaction(3) before calling tgkill(2) and lose this call to exit(3).
  exit(1);
#else
  abort();
#endif
  // notreached
}

void Runtime::PreZygoteFork() {
  heap_->PreZygoteFork();
}

void Runtime::CallExitHook(jint status) {
  if (exit_ != NULL) {
    ScopedThreadStateChange tsc(Thread::Current(), kNative);
    exit_(status);
    LOG(WARNING) << "Exit hook returned instead of exiting!";
  }
}

void Runtime::SweepSystemWeaks(IsMarkedCallback* visitor, void* arg) {
  GetInternTable()->SweepInternTableWeaks(visitor, arg);
  GetMonitorList()->SweepMonitorList(visitor, arg);
  GetJavaVM()->SweepJniWeakGlobals(visitor, arg);
}

bool Runtime::Create(const RuntimeOptions& options, bool ignore_unrecognized) {
  // TODO: acquire a static mutex on Runtime to avoid racing.
  if (Runtime::instance_ != NULL) {
    return false;
  }
  InitLogging(NULL);  // Calls Locks::Init() as a side effect.
  instance_ = new Runtime;
  if (!instance_->Init(options, ignore_unrecognized)) {
    delete instance_;
    instance_ = NULL;
    return false;
  }
  return true;
}

jobject CreateSystemClassLoader() {
  if (Runtime::Current()->UseCompileTimeClassPath()) {
    return NULL;
  }

  ScopedObjectAccess soa(Thread::Current());
  ClassLinker* cl = Runtime::Current()->GetClassLinker();

  StackHandleScope<2> hs(soa.Self());
  Handle<mirror::Class> class_loader_class(
      hs.NewHandle(soa.Decode<mirror::Class*>(WellKnownClasses::java_lang_ClassLoader)));
  CHECK(cl->EnsureInitialized(soa.Self(), class_loader_class, true, true));

  mirror::ArtMethod* getSystemClassLoader =
      class_loader_class->FindDirectMethod("getSystemClassLoader", "()Ljava/lang/ClassLoader;");
  CHECK(getSystemClassLoader != NULL);

  JValue result = InvokeWithJValues(soa, nullptr, soa.EncodeMethod(getSystemClassLoader), nullptr);
  JNIEnv* env = soa.Self()->GetJniEnv();
  ScopedLocalRef<jobject> system_class_loader(env,
                                              soa.AddLocalReference<jobject>(result.GetL()));
  CHECK(system_class_loader.get() != nullptr);

  soa.Self()->SetClassLoaderOverride(system_class_loader.get());

  Handle<mirror::Class> thread_class(
      hs.NewHandle(soa.Decode<mirror::Class*>(WellKnownClasses::java_lang_Thread)));
  CHECK(cl->EnsureInitialized(soa.Self(), thread_class, true, true));

  mirror::ArtField* contextClassLoader =
      thread_class->FindDeclaredInstanceField("contextClassLoader", "Ljava/lang/ClassLoader;");
  CHECK(contextClassLoader != NULL);

  // We can't run in a transaction yet.
  contextClassLoader->SetObject<false>(soa.Self()->GetPeer(),
                                       soa.Decode<mirror::ClassLoader*>(system_class_loader.get()));

  return env->NewGlobalRef(system_class_loader.get());
}

std::string Runtime::GetPatchoatExecutable() const {
  if (!patchoat_executable_.empty()) {
    return patchoat_executable_;
  }
  std::string patchoat_executable_(GetAndroidRoot());
  patchoat_executable_ += (kIsDebugBuild ? "/bin/patchoatd" : "/bin/patchoat");
  return patchoat_executable_;
}

std::string Runtime::GetCompilerExecutable() const {
  if (!compiler_executable_.empty()) {
    return compiler_executable_;
  }
  std::string compiler_executable(GetAndroidRoot());
  compiler_executable += (kIsDebugBuild ? "/bin/dex2oatd" : "/bin/dex2oat");
  return compiler_executable;
}

bool Runtime::Start() {
  VLOG(startup) << "Runtime::Start entering";

  // Restore main thread state to kNative as expected by native code.
  Thread* self = Thread::Current();

  self->TransitionFromRunnableToSuspended(kNative);

  started_ = true;

  if (!IsImageDex2OatEnabled() || !Runtime::Current()->GetHeap()->HasImageSpace()) {
    ScopedObjectAccess soa(Thread::Current());
    StackHandleScope<1> hs(soa.Self());
    auto klass(hs.NewHandle<mirror::Class>(mirror::Class::GetJavaLangClass()));
    class_linker_->EnsureInitialized(soa.Self(), klass, true, true);
  }

  // InitNativeMethods needs to be after started_ so that the classes
  // it touches will have methods linked to the oat file if necessary.
  InitNativeMethods();

  // Initialize well known thread group values that may be accessed threads while attaching.
  InitThreadGroups(self);

  Thread::FinishStartup();

  system_class_loader_ = CreateSystemClassLoader();

  if (is_zygote_) {
    if (!InitZygote()) {
      return false;
    }
  } else {
    if (is_native_bridge_loaded_) {
      PreInitializeNativeBridge(".");
    }
    DidForkFromZygote(self->GetJniEnv(), NativeBridgeAction::kInitialize,
                      GetInstructionSetString(kRuntimeISA));
  }

  StartDaemonThreads();

  {
    ScopedObjectAccess soa(self);
    self->GetJniEnv()->locals.AssertEmpty();
  }

  VLOG(startup) << "Runtime::Start exiting";
  finished_starting_ = true;

  if (profiler_options_.IsEnabled() && !profile_output_filename_.empty()) {
    // User has asked for a profile using -Xenable-profiler.
    // Create the profile file if it doesn't exist.
    int fd = open(profile_output_filename_.c_str(), O_RDWR|O_CREAT|O_EXCL, 0660);
    if (fd >= 0) {
      close(fd);
    } else if (errno != EEXIST) {
      LOG(INFO) << "Failed to access the profile file. Profiler disabled.";
      return true;
    }
    StartProfiler(profile_output_filename_.c_str());
  }

  return true;
}

void Runtime::EndThreadBirth() EXCLUSIVE_LOCKS_REQUIRED(Locks::runtime_shutdown_lock_) {
  DCHECK_GT(threads_being_born_, 0U);
  threads_being_born_--;
  if (shutting_down_started_ && threads_being_born_ == 0) {
    shutdown_cond_->Broadcast(Thread::Current());
  }
}

// Do zygote-mode-only initialization.
bool Runtime::InitZygote() {
#ifdef __linux__
  // zygote goes into its own process group
  setpgid(0, 0);

  // See storage config details at http://source.android.com/tech/storage/
  // Create private mount namespace shared by all children
  if (unshare(CLONE_NEWNS) == -1) {
    PLOG(WARNING) << "Failed to unshare()";
    return false;
  }

  // Mark rootfs as being a slave so that changes from default
  // namespace only flow into our children.
  if (mount("rootfs", "/", NULL, (MS_SLAVE | MS_REC), NULL) == -1) {
    PLOG(WARNING) << "Failed to mount() rootfs as MS_SLAVE";
    return false;
  }

  // Create a staging tmpfs that is shared by our children; they will
  // bind mount storage into their respective private namespaces, which
  // are isolated from each other.
  const char* target_base = getenv("EMULATED_STORAGE_TARGET");
  if (target_base != NULL) {
    if (mount("tmpfs", target_base, "tmpfs", MS_NOSUID | MS_NODEV,
              "uid=0,gid=1028,mode=0751") == -1) {
      LOG(WARNING) << "Failed to mount tmpfs to " << target_base;
      return false;
    }
  }

  return true;
#else
  UNIMPLEMENTED(FATAL);
  return false;
#endif
}

void Runtime::DidForkFromZygote(JNIEnv* env, NativeBridgeAction action, const char* isa) {
  is_zygote_ = false;

  if (is_native_bridge_loaded_) {
    switch (action) {
      case NativeBridgeAction::kUnload:
        UnloadNativeBridge();
        is_native_bridge_loaded_ = false;
        break;

      case NativeBridgeAction::kInitialize:
        InitializeNativeBridge(env, isa);
        break;
    }
  }

  // Create the thread pool.
  heap_->CreateThreadPool();

  StartSignalCatcher();

  // Start the JDWP thread. If the command-line debugger flags specified "suspend=y",
  // this will pause the runtime, so we probably want this to come last.
  Dbg::StartJdwp();
}

void Runtime::StartSignalCatcher() {
  if (!is_zygote_) {
    signal_catcher_ = new SignalCatcher(stack_trace_file_);
  }
}

bool Runtime::IsShuttingDown(Thread* self) {
  MutexLock mu(self, *Locks::runtime_shutdown_lock_);
  return IsShuttingDownLocked();
}

void Runtime::StartDaemonThreads() {
  VLOG(startup) << "Runtime::StartDaemonThreads entering";

  Thread* self = Thread::Current();

  // Must be in the kNative state for calling native methods.
  CHECK_EQ(self->GetState(), kNative);

  JNIEnv* env = self->GetJniEnv();
  env->CallStaticVoidMethod(WellKnownClasses::java_lang_Daemons,
                            WellKnownClasses::java_lang_Daemons_start);
  if (env->ExceptionCheck()) {
    env->ExceptionDescribe();
    LOG(FATAL) << "Error starting java.lang.Daemons";
  }

  VLOG(startup) << "Runtime::StartDaemonThreads exiting";
}

static bool OpenDexFilesFromImage(const std::vector<std::string>& dex_filenames,
                                  const std::string& image_location,
                                  std::vector<const DexFile*>& dex_files,
                                  size_t* failures) {
  std::string system_filename;
  bool has_system = false;
  std::string cache_filename_unused;
  bool dalvik_cache_exists_unused;
  bool has_cache_unused;
  bool is_global_cache_unused;
  bool found_image = gc::space::ImageSpace::FindImageFilename(image_location.c_str(),
                                                              kRuntimeISA,
                                                              &system_filename,
                                                              &has_system,
                                                              &cache_filename_unused,
                                                              &dalvik_cache_exists_unused,
                                                              &has_cache_unused,
                                                              &is_global_cache_unused);
  *failures = 0;
  if (!found_image || !has_system) {
    return false;
  }
  std::string error_msg;
  // We are falling back to non-executable use of the oat file because patching failed, presumably
  // due to lack of space.
  std::string oat_filename = ImageHeader::GetOatLocationFromImageLocation(system_filename.c_str());
  std::string oat_location = ImageHeader::GetOatLocationFromImageLocation(image_location.c_str());
  std::unique_ptr<File> file(OS::OpenFileForReading(oat_filename.c_str()));
  if (file.get() == nullptr) {
    return false;
  }
  std::unique_ptr<ElfFile> elf_file(ElfFile::Open(file.release(), false, false, &error_msg));
  if (elf_file.get() == nullptr) {
    return false;
  }
  std::unique_ptr<OatFile> oat_file(OatFile::OpenWithElfFile(elf_file.release(), oat_location,
                                                             &error_msg));
  if (oat_file.get() == nullptr) {
    LOG(INFO) << "Unable to use '" << oat_filename << "' because " << error_msg;
    return false;
  }

  for (const OatFile::OatDexFile* oat_dex_file : oat_file->GetOatDexFiles()) {
    if (oat_dex_file == nullptr) {
      *failures += 1;
      continue;
    }
    const DexFile* dex_file = oat_dex_file->OpenDexFile(&error_msg);
    if (dex_file == nullptr) {
      *failures += 1;
    } else {
      dex_files.push_back(dex_file);
    }
  }
  Runtime::Current()->GetClassLinker()->RegisterOatFile(oat_file.release());
  return true;
}


static size_t OpenDexFiles(const std::vector<std::string>& dex_filenames,
                           const std::string& image_location,
                           std::vector<const DexFile*>& dex_files) {
  size_t failure_count = 0;
  if (!image_location.empty() && OpenDexFilesFromImage(dex_filenames, image_location, dex_files,
                                                       &failure_count)) {
    return failure_count;
  }
  failure_count = 0;
  for (size_t i = 0; i < dex_filenames.size(); i++) {
    const char* dex_filename = dex_filenames[i].c_str();
    std::string error_msg;
    if (!OS::FileExists(dex_filename)) {
      LOG(WARNING) << "Skipping non-existent dex file '" << dex_filename << "'";
      continue;
    }
    if (!DexFile::Open(dex_filename, dex_filename, &error_msg, &dex_files)) {
      LOG(WARNING) << "Failed to open .dex from file '" << dex_filename << "': " << error_msg;
      ++failure_count;
    }
  }
  return failure_count;
}

bool Runtime::Init(const RuntimeOptions& raw_options, bool ignore_unrecognized) {
  CHECK_EQ(sysconf(_SC_PAGE_SIZE), kPageSize);

  MemMap::Init();

  std::unique_ptr<ParsedOptions> options(ParsedOptions::Create(raw_options, ignore_unrecognized));
  if (options.get() == nullptr) {
    LOG(ERROR) << "Failed to parse options";
    return false;
  }
  VLOG(startup) << "Runtime::Init -verbose:startup enabled";

  QuasiAtomic::Startup();

  Monitor::Init(options->lock_profiling_threshold_, options->hook_is_sensitive_thread_);

  boot_class_path_string_ = options->boot_class_path_string_;
  class_path_string_ = options->class_path_string_;
  properties_ = options->properties_;

  compiler_callbacks_ = options->compiler_callbacks_;
  patchoat_executable_ = options->patchoat_executable_;
  must_relocate_ = options->must_relocate_;
  is_zygote_ = options->is_zygote_;
  is_explicit_gc_disabled_ = options->is_explicit_gc_disabled_;
  dex2oat_enabled_ = options->dex2oat_enabled_;
  image_dex2oat_enabled_ = options->image_dex2oat_enabled_;

  vfprintf_ = options->hook_vfprintf_;
  exit_ = options->hook_exit_;
  abort_ = options->hook_abort_;

  default_stack_size_ = options->stack_size_;
  stack_trace_file_ = options->stack_trace_file_;

  compiler_executable_ = options->compiler_executable_;
  compiler_options_ = options->compiler_options_;
  image_compiler_options_ = options->image_compiler_options_;
  image_location_ = options->image_;

  max_spins_before_thin_lock_inflation_ = options->max_spins_before_thin_lock_inflation_;

  monitor_list_ = new MonitorList;
  monitor_pool_ = MonitorPool::Create();
  thread_list_ = new ThreadList;
  intern_table_ = new InternTable;

  verify_ = options->verify_;

  if (options->interpreter_only_) {
    GetInstrumentation()->ForceInterpretOnly();
  }

  heap_ = new gc::Heap(options->heap_initial_size_,
                       options->heap_growth_limit_,
                       options->heap_min_free_,
                       options->heap_max_free_,
                       options->heap_target_utilization_,
                       options->foreground_heap_growth_multiplier_,
                       options->heap_maximum_size_,
                       options->heap_non_moving_space_capacity_,
                       options->image_,
                       options->image_isa_,
                       options->collector_type_,
                       options->background_collector_type_,
                       options->large_object_space_type_,
                       options->large_object_threshold_,
                       options->parallel_gc_threads_,
                       options->conc_gc_threads_,
                       options->low_memory_mode_,
                       options->long_pause_log_threshold_,
                       options->long_gc_log_threshold_,
                       options->ignore_max_footprint_,
                       options->use_tlab_,
                       options->verify_pre_gc_heap_,
                       options->verify_pre_sweeping_heap_,
                       options->verify_post_gc_heap_,
                       options->verify_pre_gc_rosalloc_,
                       options->verify_pre_sweeping_rosalloc_,
                       options->verify_post_gc_rosalloc_,
                       options->use_homogeneous_space_compaction_for_oom_,
                       options->min_interval_homogeneous_space_compaction_by_oom_);

  dump_gc_performance_on_shutdown_ = options->dump_gc_performance_on_shutdown_;

  BlockSignals();
  InitPlatformSignalHandlers();

  // Change the implicit checks flags based on runtime architecture.
  switch (kRuntimeISA) {
    case kArm:
    case kThumb2:
    case kX86:
    case kArm64:
    case kX86_64:
      implicit_null_checks_ = true;
      // Installing stack protection does not play well with valgrind.
      implicit_so_checks_ = (RUNNING_ON_VALGRIND == 0);
      break;
    default:
      // Keep the defaults.
      break;
  }

  // Always initialize the signal chain so that any calls to sigaction get
  // correctly routed to the next in the chain regardless of whether we
  // have claimed the signal or not.
  InitializeSignalChain();

  if (implicit_null_checks_ || implicit_so_checks_ || implicit_suspend_checks_) {
    fault_manager.Init();

    // These need to be in a specific order.  The null point check handler must be
    // after the suspend check and stack overflow check handlers.
    //
    // Note: the instances attach themselves to the fault manager and are handled by it. The manager
    //       will delete the instance on Shutdown().
    if (implicit_suspend_checks_) {
      new SuspensionHandler(&fault_manager);
    }

    if (implicit_so_checks_) {
      new StackOverflowHandler(&fault_manager);
    }

    if (implicit_null_checks_) {
      new NullPointerHandler(&fault_manager);
    }

    if (kEnableJavaStackTraceHandler) {
      new JavaStackTraceHandler(&fault_manager);
    }
  }

  java_vm_ = new JavaVMExt(this, options.get());

  Thread::Startup();

  // ClassLinker needs an attached thread, but we can't fully attach a thread without creating
  // objects. We can't supply a thread group yet; it will be fixed later. Since we are the main
  // thread, we do not get a java peer.
  Thread* self = Thread::Attach("main", false, nullptr, false);
  CHECK_EQ(self->GetThreadId(), ThreadList::kMainThreadId);
  CHECK(self != nullptr);

  // Set us to runnable so tools using a runtime can allocate and GC by default
  self->TransitionFromSuspendedToRunnable();

  // Now we're attached, we can take the heap locks and validate the heap.
  GetHeap()->EnableObjectValidation();

  CHECK_GE(GetHeap()->GetContinuousSpaces().size(), 1U);
  class_linker_ = new ClassLinker(intern_table_);
  if (GetHeap()->HasImageSpace()) {
    class_linker_->InitFromImage();
    if (kIsDebugBuild) {
      GetHeap()->GetImageSpace()->VerifyImageAllocations();
    }
  } else if (!IsCompiler() || !image_dex2oat_enabled_) {
    std::vector<std::string> dex_filenames;
    Split(boot_class_path_string_, ':', &dex_filenames);
    std::vector<const DexFile*> boot_class_path;
    OpenDexFiles(dex_filenames, options->image_, boot_class_path);
    class_linker_->InitWithoutImage(boot_class_path);
    // TODO: Should we move the following to InitWithoutImage?
    SetInstructionSet(kRuntimeISA);
    for (int i = 0; i < Runtime::kLastCalleeSaveType; i++) {
      Runtime::CalleeSaveType type = Runtime::CalleeSaveType(i);
      if (!HasCalleeSaveMethod(type)) {
        SetCalleeSaveMethod(CreateCalleeSaveMethod(type), type);
      }
    }
  } else {
    CHECK(options->boot_class_path_ != nullptr);
    CHECK_NE(options->boot_class_path_->size(), 0U);
    class_linker_->InitWithoutImage(*options->boot_class_path_);
  }
  CHECK(class_linker_ != nullptr);

  // Initialize the special sentinel_ value early.
  sentinel_ = GcRoot<mirror::Object>(class_linker_->AllocObject(self));
  CHECK(sentinel_.Read() != nullptr);

  verifier::MethodVerifier::Init();

  method_trace_ = options->method_trace_;
  method_trace_file_ = options->method_trace_file_;
  method_trace_file_size_ = options->method_trace_file_size_;

  profile_output_filename_ = options->profile_output_filename_;
  profiler_options_ = options->profiler_options_;

  // TODO: move this to just be an Trace::Start argument
  Trace::SetDefaultClockSource(options->profile_clock_source_);

  if (options->method_trace_) {
    ScopedThreadStateChange tsc(self, kWaitingForMethodTracingStart);
    Trace::Start(options->method_trace_file_.c_str(), -1, options->method_trace_file_size_, 0,
                 false, false, 0);
  }

  // Pre-allocate an OutOfMemoryError for the double-OOME case.
  self->ThrowNewException(ThrowLocation(), "Ljava/lang/OutOfMemoryError;",
                          "OutOfMemoryError thrown while trying to throw OutOfMemoryError; "
                          "no stack trace available");
  pre_allocated_OutOfMemoryError_ = GcRoot<mirror::Throwable>(self->GetException(NULL));
  self->ClearException();

  // Pre-allocate a NoClassDefFoundError for the common case of failing to find a system class
  // ahead of checking the application's class loader.
  self->ThrowNewException(ThrowLocation(), "Ljava/lang/NoClassDefFoundError;",
                          "Class not found using the boot class loader; no stack trace available");
  pre_allocated_NoClassDefFoundError_ = GcRoot<mirror::Throwable>(self->GetException(NULL));
  self->ClearException();

  // Look for a native bridge.
  //
  // The intended flow here is, in the case of a running system:
  //
  // Runtime::Init() (zygote):
  //   LoadNativeBridge -> dlopen from cmd line parameter.
  //  |
  //  V
  // Runtime::Start() (zygote):
  //   No-op wrt native bridge.
  //  |
  //  | start app
  //  V
  // DidForkFromZygote(action)
  //   action = kUnload -> dlclose native bridge.
  //   action = kInitialize -> initialize library
  //
  //
  // The intended flow here is, in the case of a simple dalvikvm call:
  //
  // Runtime::Init():
  //   LoadNativeBridge -> dlopen from cmd line parameter.
  //  |
  //  V
  // Runtime::Start():
  //   DidForkFromZygote(kInitialize) -> try to initialize any native bridge given.
  //   No-op wrt native bridge.
  is_native_bridge_loaded_ = LoadNativeBridge(options->native_bridge_library_filename_);

  VLOG(startup) << "Runtime::Init exiting";
  return true;
}

void Runtime::InitNativeMethods() {
  VLOG(startup) << "Runtime::InitNativeMethods entering";
  Thread* self = Thread::Current();
  JNIEnv* env = self->GetJniEnv();

  // Must be in the kNative state for calling native methods (JNI_OnLoad code).
  CHECK_EQ(self->GetState(), kNative);

  // First set up JniConstants, which is used by both the runtime's built-in native
  // methods and libcore.
  JniConstants::init(env);
  WellKnownClasses::Init(env);

  // Then set up the native methods provided by the runtime itself.
  RegisterRuntimeNativeMethods(env);

  // Then set up libcore, which is just a regular JNI library with a regular JNI_OnLoad.
  // Most JNI libraries can just use System.loadLibrary, but libcore can't because it's
  // the library that implements System.loadLibrary!
  {
    std::string mapped_name(StringPrintf(OS_SHARED_LIB_FORMAT_STR, "javacore"));
    std::string reason;
    if (!java_vm_->LoadNativeLibrary(env, mapped_name, nullptr, &reason)) {
      LOG(FATAL) << "LoadNativeLibrary failed for \"" << mapped_name << "\": " << reason;
    }
  }

  // Initialize well known classes that may invoke runtime native methods.
  WellKnownClasses::LateInit(env);

  VLOG(startup) << "Runtime::InitNativeMethods exiting";
}

void Runtime::InitThreadGroups(Thread* self) {
  JNIEnvExt* env = self->GetJniEnv();
  ScopedJniEnvLocalRefState env_state(env);
  main_thread_group_ =
      env->NewGlobalRef(env->GetStaticObjectField(
          WellKnownClasses::java_lang_ThreadGroup,
          WellKnownClasses::java_lang_ThreadGroup_mainThreadGroup));
  CHECK(main_thread_group_ != NULL || IsCompiler());
  system_thread_group_ =
      env->NewGlobalRef(env->GetStaticObjectField(
          WellKnownClasses::java_lang_ThreadGroup,
          WellKnownClasses::java_lang_ThreadGroup_systemThreadGroup));
  CHECK(system_thread_group_ != NULL || IsCompiler());
}

jobject Runtime::GetMainThreadGroup() const {
  CHECK(main_thread_group_ != NULL || IsCompiler());
  return main_thread_group_;
}

jobject Runtime::GetSystemThreadGroup() const {
  CHECK(system_thread_group_ != NULL || IsCompiler());
  return system_thread_group_;
}

jobject Runtime::GetSystemClassLoader() const {
  CHECK(system_class_loader_ != NULL || IsCompiler());
  return system_class_loader_;
}

void Runtime::RegisterRuntimeNativeMethods(JNIEnv* env) {
#define REGISTER(FN) extern void FN(JNIEnv*); FN(env)
  // Register Throwable first so that registration of other native methods can throw exceptions
  REGISTER(register_java_lang_Throwable);
  REGISTER(register_dalvik_system_DexFile);
  REGISTER(register_dalvik_system_VMDebug);
  REGISTER(register_dalvik_system_VMRuntime);
  REGISTER(register_dalvik_system_VMStack);
  REGISTER(register_dalvik_system_ZygoteHooks);
  REGISTER(register_java_lang_Class);
  REGISTER(register_java_lang_DexCache);
  REGISTER(register_java_lang_Object);
  REGISTER(register_java_lang_Runtime);
  REGISTER(register_java_lang_String);
  REGISTER(register_java_lang_System);
  REGISTER(register_java_lang_Thread);
  REGISTER(register_java_lang_VMClassLoader);
  REGISTER(register_java_lang_ref_FinalizerReference);
  REGISTER(register_java_lang_ref_Reference);
  REGISTER(register_java_lang_reflect_Array);
  REGISTER(register_java_lang_reflect_Constructor);
  REGISTER(register_java_lang_reflect_Field);
  REGISTER(register_java_lang_reflect_Method);
  REGISTER(register_java_lang_reflect_Proxy);
  REGISTER(register_java_util_concurrent_atomic_AtomicLong);
  REGISTER(register_org_apache_harmony_dalvik_ddmc_DdmServer);
  REGISTER(register_org_apache_harmony_dalvik_ddmc_DdmVmInternal);
  REGISTER(register_sun_misc_Unsafe);
#undef REGISTER
}

void Runtime::DumpForSigQuit(std::ostream& os) {
  GetClassLinker()->DumpForSigQuit(os);
  GetInternTable()->DumpForSigQuit(os);
  GetJavaVM()->DumpForSigQuit(os);
  GetHeap()->DumpForSigQuit(os);
  TrackedAllocators::Dump(os);
  os << "\n";

  thread_list_->DumpForSigQuit(os);
  BaseMutex::DumpAll(os);
}

void Runtime::DumpLockHolders(std::ostream& os) {
  uint64_t mutator_lock_owner = Locks::mutator_lock_->GetExclusiveOwnerTid();
  pid_t thread_list_lock_owner = GetThreadList()->GetLockOwner();
  pid_t classes_lock_owner = GetClassLinker()->GetClassesLockOwner();
  pid_t dex_lock_owner = GetClassLinker()->GetDexLockOwner();
  if ((thread_list_lock_owner | classes_lock_owner | dex_lock_owner) != 0) {
    os << "Mutator lock exclusive owner tid: " << mutator_lock_owner << "\n"
       << "ThreadList lock owner tid: " << thread_list_lock_owner << "\n"
       << "ClassLinker classes lock owner tid: " << classes_lock_owner << "\n"
       << "ClassLinker dex lock owner tid: " << dex_lock_owner << "\n";
  }
}

void Runtime::SetStatsEnabled(bool new_state) {
  Thread* self = Thread::Current();
  MutexLock mu(self, *Locks::instrument_entrypoints_lock_);
  if (new_state == true) {
    GetStats()->Clear(~0);
    // TODO: wouldn't it make more sense to clear _all_ threads' stats?
    self->GetStats()->Clear(~0);
    if (stats_enabled_ != new_state) {
      GetInstrumentation()->InstrumentQuickAllocEntryPointsLocked();
    }
  } else if (stats_enabled_ != new_state) {
    GetInstrumentation()->UninstrumentQuickAllocEntryPointsLocked();
  }
  stats_enabled_ = new_state;
}

void Runtime::ResetStats(int kinds) {
  GetStats()->Clear(kinds & 0xffff);
  // TODO: wouldn't it make more sense to clear _all_ threads' stats?
  Thread::Current()->GetStats()->Clear(kinds >> 16);
}

int32_t Runtime::GetStat(int kind) {
  RuntimeStats* stats;
  if (kind < (1<<16)) {
    stats = GetStats();
  } else {
    stats = Thread::Current()->GetStats();
    kind >>= 16;
  }
  switch (kind) {
  case KIND_ALLOCATED_OBJECTS:
    return stats->allocated_objects;
  case KIND_ALLOCATED_BYTES:
    return stats->allocated_bytes;
  case KIND_FREED_OBJECTS:
    return stats->freed_objects;
  case KIND_FREED_BYTES:
    return stats->freed_bytes;
  case KIND_GC_INVOCATIONS:
    return stats->gc_for_alloc_count;
  case KIND_CLASS_INIT_COUNT:
    return stats->class_init_count;
  case KIND_CLASS_INIT_TIME:
    // Convert ns to us, reduce to 32 bits.
    return static_cast<int>(stats->class_init_time_ns / 1000);
  case KIND_EXT_ALLOCATED_OBJECTS:
  case KIND_EXT_ALLOCATED_BYTES:
  case KIND_EXT_FREED_OBJECTS:
  case KIND_EXT_FREED_BYTES:
    return 0;  // backward compatibility
  default:
    LOG(FATAL) << "Unknown statistic " << kind;
    return -1;  // unreachable
  }
}

void Runtime::BlockSignals() {
  SignalSet signals;
  signals.Add(SIGPIPE);
  // SIGQUIT is used to dump the runtime's state (including stack traces).
  signals.Add(SIGQUIT);
  // SIGUSR1 is used to initiate a GC.
  signals.Add(SIGUSR1);
  signals.Block();
}

bool Runtime::AttachCurrentThread(const char* thread_name, bool as_daemon, jobject thread_group,
                                  bool create_peer) {
  return Thread::Attach(thread_name, as_daemon, thread_group, create_peer) != NULL;
}

void Runtime::DetachCurrentThread() {
  Thread* self = Thread::Current();
  if (self == NULL) {
    LOG(FATAL) << "attempting to detach thread that is not attached";
  }
  if (self->HasManagedStack()) {
    LOG(FATAL) << *Thread::Current() << " attempting to detach while still running code";
  }
  thread_list_->Unregister(self);
}

mirror::Throwable* Runtime::GetPreAllocatedOutOfMemoryError() {
  mirror::Throwable* oome = pre_allocated_OutOfMemoryError_.Read();
  if (oome == nullptr) {
    LOG(ERROR) << "Failed to return pre-allocated OOME";
  }
  return oome;
}

mirror::Throwable* Runtime::GetPreAllocatedNoClassDefFoundError() {
  mirror::Throwable* ncdfe = pre_allocated_NoClassDefFoundError_.Read();
  if (ncdfe == nullptr) {
    LOG(ERROR) << "Failed to return pre-allocated NoClassDefFoundError";
  }
  return ncdfe;
}

void Runtime::VisitConstantRoots(RootCallback* callback, void* arg) {
  // Visit the classes held as static in mirror classes, these can be visited concurrently and only
  // need to be visited once per GC since they never change.
  mirror::ArtField::VisitRoots(callback, arg);
  mirror::ArtMethod::VisitRoots(callback, arg);
  mirror::Class::VisitRoots(callback, arg);
  mirror::Reference::VisitRoots(callback, arg);
  mirror::StackTraceElement::VisitRoots(callback, arg);
  mirror::String::VisitRoots(callback, arg);
  mirror::Throwable::VisitRoots(callback, arg);
  // Visit all the primitive array types classes.
  mirror::PrimitiveArray<uint8_t>::VisitRoots(callback, arg);   // BooleanArray
  mirror::PrimitiveArray<int8_t>::VisitRoots(callback, arg);    // ByteArray
  mirror::PrimitiveArray<uint16_t>::VisitRoots(callback, arg);  // CharArray
  mirror::PrimitiveArray<double>::VisitRoots(callback, arg);    // DoubleArray
  mirror::PrimitiveArray<float>::VisitRoots(callback, arg);     // FloatArray
  mirror::PrimitiveArray<int32_t>::VisitRoots(callback, arg);   // IntArray
  mirror::PrimitiveArray<int64_t>::VisitRoots(callback, arg);   // LongArray
  mirror::PrimitiveArray<int16_t>::VisitRoots(callback, arg);   // ShortArray
}

void Runtime::VisitConcurrentRoots(RootCallback* callback, void* arg, VisitRootFlags flags) {
  intern_table_->VisitRoots(callback, arg, flags);
  class_linker_->VisitRoots(callback, arg, flags);
  if ((flags & kVisitRootFlagNewRoots) == 0) {
    // Guaranteed to have no new roots in the constant roots.
    VisitConstantRoots(callback, arg);
  }
}

void Runtime::VisitNonThreadRoots(RootCallback* callback, void* arg) {
  java_vm_->VisitRoots(callback, arg);
  if (!sentinel_.IsNull()) {
    sentinel_.VisitRoot(callback, arg, 0, kRootVMInternal);
    DCHECK(!sentinel_.IsNull());
  }
  if (!pre_allocated_OutOfMemoryError_.IsNull()) {
    pre_allocated_OutOfMemoryError_.VisitRoot(callback, arg, 0, kRootVMInternal);
    DCHECK(!pre_allocated_OutOfMemoryError_.IsNull());
  }
  resolution_method_.VisitRoot(callback, arg, 0, kRootVMInternal);
  DCHECK(!resolution_method_.IsNull());
  if (!pre_allocated_NoClassDefFoundError_.IsNull()) {
    pre_allocated_NoClassDefFoundError_.VisitRoot(callback, arg, 0, kRootVMInternal);
    DCHECK(!pre_allocated_NoClassDefFoundError_.IsNull());
  }
  if (HasImtConflictMethod()) {
    imt_conflict_method_.VisitRoot(callback, arg, 0, kRootVMInternal);
  }
  if (HasDefaultImt()) {
    default_imt_.VisitRoot(callback, arg, 0, kRootVMInternal);
  }
  for (int i = 0; i < Runtime::kLastCalleeSaveType; i++) {
    if (!callee_save_methods_[i].IsNull()) {
      callee_save_methods_[i].VisitRoot(callback, arg, 0, kRootVMInternal);
    }
  }
  verifier::MethodVerifier::VisitStaticRoots(callback, arg);
  {
    MutexLock mu(Thread::Current(), method_verifier_lock_);
    for (verifier::MethodVerifier* verifier : method_verifiers_) {
      verifier->VisitRoots(callback, arg);
    }
  }
  if (preinitialization_transaction_ != nullptr) {
    preinitialization_transaction_->VisitRoots(callback, arg);
  }
  instrumentation_.VisitRoots(callback, arg);
}

void Runtime::VisitNonConcurrentRoots(RootCallback* callback, void* arg) {
  thread_list_->VisitRoots(callback, arg);
  VisitNonThreadRoots(callback, arg);
}

void Runtime::VisitRoots(RootCallback* callback, void* arg, VisitRootFlags flags) {
  VisitNonConcurrentRoots(callback, arg);
  VisitConcurrentRoots(callback, arg, flags);
}

mirror::ObjectArray<mirror::ArtMethod>* Runtime::CreateDefaultImt(ClassLinker* cl) {
  Thread* self = Thread::Current();
  StackHandleScope<1> hs(self);
  Handle<mirror::ObjectArray<mirror::ArtMethod>> imtable(
      hs.NewHandle(cl->AllocArtMethodArray(self, 64)));
  mirror::ArtMethod* imt_conflict_method = Runtime::Current()->GetImtConflictMethod();
  for (size_t i = 0; i < static_cast<size_t>(imtable->GetLength()); i++) {
    imtable->Set<false>(i, imt_conflict_method);
  }
  return imtable.Get();
}

mirror::ArtMethod* Runtime::CreateImtConflictMethod() {
  Thread* self = Thread::Current();
  Runtime* runtime = Runtime::Current();
  ClassLinker* class_linker = runtime->GetClassLinker();
  StackHandleScope<1> hs(self);
  Handle<mirror::ArtMethod> method(hs.NewHandle(class_linker->AllocArtMethod(self)));
  method->SetDeclaringClass(mirror::ArtMethod::GetJavaLangReflectArtMethod());
  // TODO: use a special method for imt conflict method saves.
  method->SetDexMethodIndex(DexFile::kDexNoIndex);
  // When compiling, the code pointer will get set later when the image is loaded.
  if (runtime->IsCompiler()) {
    method->SetEntryPointFromPortableCompiledCode(nullptr);
    method->SetEntryPointFromQuickCompiledCode(nullptr);
  } else {
    method->SetEntryPointFromPortableCompiledCode(GetPortableImtConflictStub());
    method->SetEntryPointFromQuickCompiledCode(GetQuickImtConflictStub());
  }
  return method.Get();
}

mirror::ArtMethod* Runtime::CreateResolutionMethod() {
  Thread* self = Thread::Current();
  Runtime* runtime = Runtime::Current();
  ClassLinker* class_linker = runtime->GetClassLinker();
  StackHandleScope<1> hs(self);
  Handle<mirror::ArtMethod> method(hs.NewHandle(class_linker->AllocArtMethod(self)));
  method->SetDeclaringClass(mirror::ArtMethod::GetJavaLangReflectArtMethod());
  // TODO: use a special method for resolution method saves
  method->SetDexMethodIndex(DexFile::kDexNoIndex);
  // When compiling, the code pointer will get set later when the image is loaded.
  if (runtime->IsCompiler()) {
    method->SetEntryPointFromPortableCompiledCode(nullptr);
    method->SetEntryPointFromQuickCompiledCode(nullptr);
  } else {
    method->SetEntryPointFromPortableCompiledCode(GetPortableResolutionStub());
    method->SetEntryPointFromQuickCompiledCode(GetQuickResolutionStub());
  }
  return method.Get();
}

mirror::ArtMethod* Runtime::CreateCalleeSaveMethod(CalleeSaveType type) {
  Thread* self = Thread::Current();
  Runtime* runtime = Runtime::Current();
  ClassLinker* class_linker = runtime->GetClassLinker();
  StackHandleScope<1> hs(self);
  Handle<mirror::ArtMethod> method(hs.NewHandle(class_linker->AllocArtMethod(self)));
  method->SetDeclaringClass(mirror::ArtMethod::GetJavaLangReflectArtMethod());
  // TODO: use a special method for callee saves
  method->SetDexMethodIndex(DexFile::kDexNoIndex);
  method->SetEntryPointFromPortableCompiledCode(nullptr);
  method->SetEntryPointFromQuickCompiledCode(nullptr);
  DCHECK_NE(instruction_set_, kNone);
  return method.Get();
}

void Runtime::DisallowNewSystemWeaks() {
  monitor_list_->DisallowNewMonitors();
  intern_table_->DisallowNewInterns();
  java_vm_->DisallowNewWeakGlobals();
}

void Runtime::AllowNewSystemWeaks() {
  monitor_list_->AllowNewMonitors();
  intern_table_->AllowNewInterns();
  java_vm_->AllowNewWeakGlobals();
}

void Runtime::SetInstructionSet(InstructionSet instruction_set) {
  instruction_set_ = instruction_set;
  if ((instruction_set_ == kThumb2) || (instruction_set_ == kArm)) {
    for (int i = 0; i != kLastCalleeSaveType; ++i) {
      CalleeSaveType type = static_cast<CalleeSaveType>(i);
      callee_save_method_frame_infos_[i] = arm::ArmCalleeSaveMethodFrameInfo(type);
    }
  } else if (instruction_set_ == kMips) {
    for (int i = 0; i != kLastCalleeSaveType; ++i) {
      CalleeSaveType type = static_cast<CalleeSaveType>(i);
      callee_save_method_frame_infos_[i] = mips::MipsCalleeSaveMethodFrameInfo(type);
    }
  } else if (instruction_set_ == kX86) {
    for (int i = 0; i != kLastCalleeSaveType; ++i) {
      CalleeSaveType type = static_cast<CalleeSaveType>(i);
      callee_save_method_frame_infos_[i] = x86::X86CalleeSaveMethodFrameInfo(type);
    }
  } else if (instruction_set_ == kX86_64) {
    for (int i = 0; i != kLastCalleeSaveType; ++i) {
      CalleeSaveType type = static_cast<CalleeSaveType>(i);
      callee_save_method_frame_infos_[i] = x86_64::X86_64CalleeSaveMethodFrameInfo(type);
    }
  } else if (instruction_set_ == kArm64) {
    for (int i = 0; i != kLastCalleeSaveType; ++i) {
      CalleeSaveType type = static_cast<CalleeSaveType>(i);
      callee_save_method_frame_infos_[i] = arm64::Arm64CalleeSaveMethodFrameInfo(type);
    }
  } else {
    UNIMPLEMENTED(FATAL) << instruction_set_;
  }
}

void Runtime::SetCalleeSaveMethod(mirror::ArtMethod* method, CalleeSaveType type) {
  DCHECK_LT(static_cast<int>(type), static_cast<int>(kLastCalleeSaveType));
  callee_save_methods_[type] = GcRoot<mirror::ArtMethod>(method);
}

const std::vector<const DexFile*>& Runtime::GetCompileTimeClassPath(jobject class_loader) {
  if (class_loader == NULL) {
    return GetClassLinker()->GetBootClassPath();
  }
  CHECK(UseCompileTimeClassPath());
  CompileTimeClassPaths::const_iterator it = compile_time_class_paths_.find(class_loader);
  CHECK(it != compile_time_class_paths_.end());
  return it->second;
}

void Runtime::SetCompileTimeClassPath(jobject class_loader,
                                      std::vector<const DexFile*>& class_path) {
  CHECK(!IsStarted());
  use_compile_time_class_path_ = true;
  compile_time_class_paths_.Put(class_loader, class_path);
}

void Runtime::AddMethodVerifier(verifier::MethodVerifier* verifier) {
  DCHECK(verifier != nullptr);
  MutexLock mu(Thread::Current(), method_verifier_lock_);
  method_verifiers_.insert(verifier);
}

void Runtime::RemoveMethodVerifier(verifier::MethodVerifier* verifier) {
  DCHECK(verifier != nullptr);
  MutexLock mu(Thread::Current(), method_verifier_lock_);
  auto it = method_verifiers_.find(verifier);
  CHECK(it != method_verifiers_.end());
  method_verifiers_.erase(it);
}

void Runtime::StartProfiler(const char* profile_output_filename) {
  profile_output_filename_ = profile_output_filename;
  profiler_started_ =
    BackgroundMethodSamplingProfiler::Start(profile_output_filename_, profiler_options_);
}

// Transaction support.
void Runtime::EnterTransactionMode(Transaction* transaction) {
  DCHECK(IsCompiler());
  DCHECK(transaction != nullptr);
  DCHECK(!IsActiveTransaction());
  preinitialization_transaction_ = transaction;
}

void Runtime::ExitTransactionMode() {
  DCHECK(IsCompiler());
  DCHECK(IsActiveTransaction());
  preinitialization_transaction_ = nullptr;
}

void Runtime::RecordWriteFieldBoolean(mirror::Object* obj, MemberOffset field_offset,
                                      uint8_t value, bool is_volatile) const {
  DCHECK(IsCompiler());
  DCHECK(IsActiveTransaction());
  preinitialization_transaction_->RecordWriteFieldBoolean(obj, field_offset, value, is_volatile);
}

void Runtime::RecordWriteFieldByte(mirror::Object* obj, MemberOffset field_offset,
                                   int8_t value, bool is_volatile) const {
  DCHECK(IsCompiler());
  DCHECK(IsActiveTransaction());
  preinitialization_transaction_->RecordWriteFieldByte(obj, field_offset, value, is_volatile);
}

void Runtime::RecordWriteFieldChar(mirror::Object* obj, MemberOffset field_offset,
                                   uint16_t value, bool is_volatile) const {
  DCHECK(IsCompiler());
  DCHECK(IsActiveTransaction());
  preinitialization_transaction_->RecordWriteFieldChar(obj, field_offset, value, is_volatile);
}

void Runtime::RecordWriteFieldShort(mirror::Object* obj, MemberOffset field_offset,
                                    int16_t value, bool is_volatile) const {
  DCHECK(IsCompiler());
  DCHECK(IsActiveTransaction());
  preinitialization_transaction_->RecordWriteFieldShort(obj, field_offset, value, is_volatile);
}

void Runtime::RecordWriteField32(mirror::Object* obj, MemberOffset field_offset,
                                 uint32_t value, bool is_volatile) const {
  DCHECK(IsCompiler());
  DCHECK(IsActiveTransaction());
  preinitialization_transaction_->RecordWriteField32(obj, field_offset, value, is_volatile);
}

void Runtime::RecordWriteField64(mirror::Object* obj, MemberOffset field_offset,
                                 uint64_t value, bool is_volatile) const {
  DCHECK(IsCompiler());
  DCHECK(IsActiveTransaction());
  preinitialization_transaction_->RecordWriteField64(obj, field_offset, value, is_volatile);
}

void Runtime::RecordWriteFieldReference(mirror::Object* obj, MemberOffset field_offset,
                                        mirror::Object* value, bool is_volatile) const {
  DCHECK(IsCompiler());
  DCHECK(IsActiveTransaction());
  preinitialization_transaction_->RecordWriteFieldReference(obj, field_offset, value, is_volatile);
}

void Runtime::RecordWriteArray(mirror::Array* array, size_t index, uint64_t value) const {
  DCHECK(IsCompiler());
  DCHECK(IsActiveTransaction());
  preinitialization_transaction_->RecordWriteArray(array, index, value);
}

void Runtime::RecordStrongStringInsertion(mirror::String* s) const {
  DCHECK(IsCompiler());
  DCHECK(IsActiveTransaction());
  preinitialization_transaction_->RecordStrongStringInsertion(s);
}

void Runtime::RecordWeakStringInsertion(mirror::String* s) const {
  DCHECK(IsCompiler());
  DCHECK(IsActiveTransaction());
  preinitialization_transaction_->RecordWeakStringInsertion(s);
}

void Runtime::RecordStrongStringRemoval(mirror::String* s) const {
  DCHECK(IsCompiler());
  DCHECK(IsActiveTransaction());
  preinitialization_transaction_->RecordStrongStringRemoval(s);
}

void Runtime::RecordWeakStringRemoval(mirror::String* s) const {
  DCHECK(IsCompiler());
  DCHECK(IsActiveTransaction());
  preinitialization_transaction_->RecordWeakStringRemoval(s);
}

void Runtime::SetFaultMessage(const std::string& message) {
  MutexLock mu(Thread::Current(), fault_message_lock_);
  fault_message_ = message;
}

void Runtime::AddCurrentRuntimeFeaturesAsDex2OatArguments(std::vector<std::string>* argv)
    const {
  if (GetInstrumentation()->InterpretOnly()) {
    argv->push_back("--compiler-filter=interpret-only");
  }

  // Make the dex2oat instruction set match that of the launching runtime. If we have multiple
  // architecture support, dex2oat may be compiled as a different instruction-set than that
  // currently being executed.
  std::string instruction_set("--instruction-set=");
  instruction_set += GetInstructionSetString(kRuntimeISA);
  argv->push_back(instruction_set);

  std::unique_ptr<const InstructionSetFeatures> features(InstructionSetFeatures::FromCppDefines());
  std::string feature_string("--instruction-set-features=");
  feature_string += features->GetFeatureString();
  argv->push_back(feature_string);
}

void Runtime::UpdateProfilerState(int state) {
  VLOG(profiler) << "Profiler state updated to " << state;
}
}  // namespace art<|MERGE_RESOLUTION|>--- conflicted
+++ resolved
@@ -146,13 +146,9 @@
       target_sdk_version_(0),
       implicit_null_checks_(false),
       implicit_so_checks_(false),
-<<<<<<< HEAD
-      implicit_suspend_checks_(false) {
-  CheckAsmSupportOffsetsAndSizes();
-=======
       implicit_suspend_checks_(false),
       is_native_bridge_loaded_(false) {
->>>>>>> 9a0b1a01
+  CheckAsmSupportOffsetsAndSizes();
 }
 
 Runtime::~Runtime() {
